--- conflicted
+++ resolved
@@ -1,596 +1,373 @@
-<<<<<<< HEAD
-# Seekapa AI Persona Development
-
-**Branch:** `feature/persona-creation`
-**Version:** 1.0.0
-**Status:** Complete - Ready for Integration
-**Agent:** Agent 1 - Persona Architect
-
----
-
-## Project Overview
-
-This repository contains the AI influencer persona development for **Seekapa Trading Academy YouTube Channel**. Two professional personas have been created to deliver educational forex and CFD trading content to the GCC market:
-
-- **Fatima Al-Rashid (فاطمة الراشد)** - Senior Market Analyst & Trading Educator
-- **Ahmed Al-Mansouri (أحمد المنصوري)** - Chief Trading Strategist & Market Commentator
-
----
-
-## Repository Structure
-
-```
-/home/odedbe/videos-persona-dev/
-├── README.md                          # This file
+# Seekapa YouTube AI Influencer Automation
+**Complete Video Production Pipeline - From Market Research to YouTube Upload**
+
+[![Status](https://img.shields.io/badge/status-production--ready-success)]()
+[![Version](https://img.shields.io/badge/version-1.0.0-blue)]()
+[![AI Agents](https://img.shields.io/badge/agents-7-orange)]()
+
+---
+
+## 🎯 Project Overview
+
+Fully automated AI influencer video production system for Seekapa YouTube channel featuring two GCC Arabic AI personas (Fatima Al-Rashid & Ahmed Al-Mansouri) delivering daily 1-minute forex/crypto/commodities market insights.
+
+**Complete Pipeline**: Market Research → Script Generation (Arabic GCC) → AI Avatar Videos (Synthesia) → YouTube Upload → Social Media Distribution
+
+---
+
+## 🤖 AI Influencer Personas
+
+### Fatima Al-Rashid (فاطمة الراشد)
+- **Title**: Senior Market Analyst & Trading Educator
+- **Focus**: Educational content, risk management
+- **Personality**: Professional, warm, patient
+- **Schedule**: Monday (Education), Wednesday (Tips), Friday (Risk Management)
+
+### Ahmed Al-Mansouri (أحمد المنصوري)
+- **Title**: Chief Trading Strategist & Market Commentator
+- **Focus**: Technical analysis, market strategies
+- **Personality**: Authoritative, analytical, data-driven
+- **Schedule**: Sunday (Outlook), Tuesday (Analysis), Thursday (Strategy)
+
+---
+
+## 📁 Repository Structure
+
+```
+videos/
 ├── src/
-│   └── config/
-│       ├── personas.json              # Complete persona definitions
-│       ├── brand-compliance.json      # Seekapa brand guidelines & compliance rules
-│       └── weekly-schedule.json       # Content calendar and production workflow
-└── docs/
-    ├── PERSONAS.md                    # Detailed persona profiles (English & Arabic)
-    └── BRAND_GUIDELINES.md            # Extracted Seekapa brand book guidelines
-```
-
----
-
-## Key Deliverables
-
-### 1. Persona Profiles (`src/config/personas.json`)
-
-Complete JSON configuration for two AI personas:
-
-- **Demographics & Background:** Age, location, experience, professional history
-- **Expertise Areas:** Trading knowledge and specializations
-- **Voice Characteristics:** Tone, pace, accent, formality
-- **Content Focus:** Topics, audience, style
-- **Synthesia Configuration:** Avatar and voice IDs (placeholders for now)
-- **ElevenLabs Voice Settings:** Arabic voice synthesis parameters
-- **Weekly Schedule:** Content distribution by day
-- **Signature Phrases:** Authentic language in English and Arabic
-- **Compliance Role:** How each persona addresses regulatory requirements
-
-### 2. Brand Compliance (`src/config/brand-compliance.json`)
-
-Comprehensive brand and regulatory guidelines:
-
-- **Visual Identity:** Color palette, typography (Gilroy), logo usage
-- **Video Branding Requirements:** Intro/outro, lower thirds, backgrounds
-- **Regulatory Compliance:** Mandatory disclaimers, prohibited content
-- **Content Guidelines:** Tone of voice, messaging principles, approved CTAs
-- **AEO Strategy:** Combating "scam" perception through transparency
-- **Quality Standards:** Video production specifications
-- **Platform-Specific:** YouTube optimization guidelines
-
-### 3. Weekly Content Calendar (`src/config/weekly-schedule.json`)
-
-Production-ready content schedule:
-
-- **5-7 Videos Per Week:** Detailed schedule by day and persona
-- **Content Types:** Educational, market analysis, strategy, tips, debates
-- **Video Structure Templates:** Timestamps and section breakdowns
-- **Language Mix:** 70% Arabic (Khaleeji), 30% English
-- **Production Workflow:** Timeline from concept to publish
-- **Performance Metrics:** KPIs and optimization triggers
-
-### 4. Documentation
-
-**`docs/PERSONAS.md`** - 27-page comprehensive guide:
-- Detailed persona profiles (Fatima & Ahmed)
-- Professional backgrounds and expertise
-- Voice characteristics and signature phrases
-- Weekly content responsibilities
-- Visual presentation specifications
-- Collaborative content formats
-- Success metrics and optimization
-
-**`docs/BRAND_GUIDELINES.md`** - Complete brand book extraction:
-- Seekapa visual identity (colors, typography, logos)
+│   ├── agents/                  # 7 specialized AI agents
+│   │   ├── market-research.js   # Perplexity + market data
+│   │   ├── script-writer.js     # Arabic GCC script generation
+│   │   └── video-producer.js    # Synthesia integration
+│   ├── services/                # API integrations
+│   │   ├── perplexity.js        # Research API
+│   │   ├── synthesia.js         # Video generation
+│   │   ├── youtube.js           # Upload automation
+│   │   └── market-data.js       # Forex/crypto/commodities
+│   ├── pipeline/                # 8-step automation
+│   │   ├── 1-research.js
+│   │   ├── 2-event-detection.js
+│   │   ├── 3-topic-decision.js
+│   │   ├── 4-script-generation.js
+│   │   ├── 5-script-review.js
+│   │   ├── 6-video-production.js
+│   │   ├── 7-brand-overlay.js
+│   │   └── 8-youtube-upload.js
+│   ├── config/                  # Configuration
+│   │   ├── personas.json        # Fatima & Ahmed profiles
+│   │   ├── brand-compliance.json # Seekapa brand rules
+│   │   └── weekly-schedule.json  # Content calendar
+│   └── utils/                   # Utilities
+│       ├── arabic-validator.js
+│       ├── brand-overlay.js
+│       └── logger.js
+├── .github/workflows/           # GitHub Actions automation
+│   ├── daily-video.yml          # Main daily automation
+│   ├── manual-override.yml      # Breaking news trigger
+│   └── test-pipeline.yml        # Testing workflow
+├── docs/                        # Documentation
+│   ├── PERSONAS.md
+│   ├── BRAND_GUIDELINES.md
+│   └── WORKFLOWS.md
+└── tests/                       # Test suites
+```
+
+---
+
+## ⚡ Quick Start
+
+### Installation
+
+```bash
+cd /home/odedbe/videos
+npm install
+```
+
+### Configuration
+
+1. Copy environment template:
+```bash
+cp .env.example .env
+```
+
+2. Add API keys to `.env`:
+```bash
+# Synthesia (Video Generation)
+SYNTHESIA_API_KEY=your_synthesia_api_key_here
+
+# Azure OpenAI (Scripts & Analysis)
+AZURE_OPENAI_KEY=your_azure_openai_key_here
+AZURE_OPENAI_ENDPOINT=https://your-resource.openai.azure.com/
+
+# Perplexity (Market Research)
+PERPLEXITY_API_KEY=your_perplexity_api_key_here
+
+# YouTube (Upload)
+YOUTUBE_CLIENT_ID=your_google_client_id_here
+YOUTUBE_CLIENT_SECRET=your_google_client_secret_here
+YOUTUBE_REFRESH_TOKEN=your_oauth_refresh_token_here
+```
+
+### Run Pipeline
+
+```bash
+# Full pipeline (test mode)
+npm start
+
+# Test individual components
+npm run test:research
+npm run test:script
+npm run test:video
+npm run test:upload
+```
+
+---
+
+## 🔄 Automation Workflow
+
+### Daily Video Production (6:00 AM UTC = 9:00 AM UAE)
+
+1. **Market Research** (5 min) - Perplexity API
+   - Fetch forex/crypto/commodities prices
+   - Analyze breaking news
+   - Detect major market events
+
+2. **Event Detection** (3 min) - GPT-5 Pro
+   - Score urgency 1-10
+   - Decide: Breaking news vs scheduled content
+   - Select persona (Fatima/Ahmed/Both)
+
+3. **Script Generation** (10 min) - GPT-5
+   - Generate 180-220 word Arabic (GCC dialect) script
+   - Ensure 60-second duration
+   - Include mandatory risk disclaimers
+
+4. **Quality Review** (5 min) - GPT-5 Pro
+   - Validate Arabic grammar
+   - Check brand compliance
+   - Verify regulatory requirements
+
+5. **Video Production** (20-30 min) - Synthesia
+   - Create AI avatar video with Arabic voice
+   - Select appropriate background
+   - Generate 1080p MP4
+
+6. **Brand Overlay** (2 min) - FFmpeg
+   - Add Seekapa logo watermark
+   - Apply brand styling
+   - Validate output quality
+
+7. **YouTube Upload** (5 min) - YouTube API
+   - Upload with SEO metadata
+   - Arabic title + English description
+   - Auto-categorize to playlists
+
+8. **Distribution** (3 min)
+   - Cross-post to Instagram Reels
+   - Share on X (Twitter)
+   - Update LinkedIn
+
+**Total Time**: ~50-60 minutes per video
+
+---
+
+## 🎬 Features
+
+### 1. AI Persona System
+- **2 Professional Personas**: Fatima (educator) & Ahmed (analyst)
+- **Authentic Arabic**: GCC Khaleeji dialect (not MSA)
+- **Synthesia AI Avatars**: Middle Eastern representation
+- **Voice Synthesis**: Saudi/UAE Arabic voices
+
+### 2. Hybrid Content Strategy
+- **Scheduled Content**: Weekly calendar (Mon-Sun)
+- **Breaking News**: Auto-override for urgent events (urgency ≥8/10)
+- **Smart Scheduling**: Persona selection based on topic type
+
+### 3. Market Intelligence
+- **Real-time Data**: Forex, crypto, commodities
+- **Breaking News Detection**: Fed decisions, market crashes, geopolitical events
+- **Multi-source Aggregation**: Perplexity + multiple market APIs
+
+### 4. Brand Compliance
+- **Seekapa Guidelines**: Colors, fonts, logos
+- **Mandatory Disclaimers**: Risk warnings in Arabic/English
+- **Regulatory Compliance**: GCC financial regulations
+- **Quality Standards**: 1080p, professional audio, subtitles
+
+### 5. SEO Optimization
+- **Bilingual Metadata**: Arabic titles, English descriptions
+- **50+ Tags**: Arabic + English keywords
+- **Playlist Management**: Auto-categorization
+- **Thumbnail Generation**: YouTube-optimized (1280x720)
+
+### 6. Complete Automation
+- **GitHub Actions**: Daily cron (6 AM UTC)
+- **Retry Logic**: 3 attempts with exponential backoff
+- **Error Handling**: Automatic fallback and notifications
+- **State Persistence**: Recovery from failures
+
+---
+
+## 📊 Weekly Content Schedule
+
+| Day | Topic | Persona | Type | Duration |
+|-----|-------|---------|------|----------|
+| Sunday | Trading Psychology | Fatima | Educational | 60s |
+| Monday | Market Analysis | Ahmed | Market Update | 60s |
+| Tuesday | Forex Basics | Fatima | Tutorial | 60s |
+| Wednesday | Technical Analysis | Ahmed | Strategy | 60s |
+| Thursday | Risk Management | Fatima | Educational | 60s |
+| Friday | Weekly Outlook | **Both** | Forecast | 60s |
+| Saturday | Market Recap | Ahmed | Review | 60s |
+
+**Override Rule**: If breaking news urgency ≥8, replace scheduled content.
+
+---
+
+## 🔧 Configuration
+
+### Personas (`src/config/personas.json`)
+- Complete profiles (demographics, expertise, voice)
+- Synthesia avatar IDs
+- Weekly responsibilities
+- Signature phrases (Arabic/English)
+
+### Brand Compliance (`src/config/brand-compliance.json`)
+- Seekapa visual identity (colors, fonts, logos)
 - Video branding requirements
-- Regulatory compliance mandates
-- Content guidelines and tone of voice
-- AEO strategy for trust-building
-- YouTube-specific best practices
-
----
-
-## Persona Summary
-
-### Fatima Al-Rashid (فاطمة الراشد)
-
-**Role:** Senior Market Analyst & Trading Educator
-**Focus:** Educational content, risk management, beginner-friendly tutorials
-**Personality:** Professional, warm, patient educator
-**Weekly Content:** Monday (Educational), Wednesday (Tips), Friday (Risk Management)
-**Target Audience:** Aspiring traders, beginners, risk-conscious investors
-
-**Key Themes:**
-- Forex fundamentals
-- Risk management strategies
-- Trading psychology
-- Step-by-step tutorials
-- Market sentiment analysis
-
----
-
-### Ahmed Al-Mansouri (أحمد المنصوري)
-
-**Role:** Chief Trading Strategist & Market Commentator
-**Focus:** Technical analysis, market commentary, trading strategies
-**Personality:** Authoritative, analytical, data-driven
-**Weekly Content:** Sunday (Market Outlook), Tuesday (Technical Analysis), Thursday (Strategy)
-**Target Audience:** Intermediate-advanced traders, strategy-focused investors
-
-**Key Themes:**
-- Technical chart analysis
-- Trading strategies
-- Market trend forecasting
-- Economic indicators
-- Advanced trading techniques
-
----
-
-## Brand Integration
-
-### Seekapa Brand Colors
-
-**Primary:**
-- Seekapa Green: `#1D880D` (Buy signals, positive indicators)
-- Seekapa Purple: `#490250` (Premium features, accents)
-
-**Light Variants:**
-- Green Light: `#B2FBA5` (Backgrounds)
-- Purple Light: `#FAE3FF` (Backgrounds)
-
-**Accents:**
-- Black: `#000000` (Text)
-- Coral Red: `#EF513C` (Sell signals, warnings)
-- Soft Yellow: `#FDDF8A` (Highlights)
-- Gray Blue: `#D5D9E5` (Neutral backgrounds)
+- Mandatory disclaimers
+- Content guidelines
+
+### Weekly Schedule (`src/config/weekly-schedule.json`)
+- 7-day content calendar
+- Topic metadata
+- Persona assignments
+- Production timelines
+
+---
+
+## 🧪 Testing
+
+```bash
+# Full test suite
+npm test
+
+# Individual tests
+npm run test:research      # Market research
+npm run test:script        # Script generation
+npm run test:video         # Synthesia video
+npm run test:upload        # YouTube upload
+npm run test:pipeline      # End-to-end
+
+# Manual testing
+npm run test:manual        # Test with override topic
+```
+
+---
+
+## 🚀 Deployment
+
+### GitHub Secrets Configuration
+
+```bash
+gh secret set SYNTHESIA_API_KEY --body "your_key_here"
+gh secret set AZURE_OPENAI_KEY --body "your_key_here"
+gh secret set PERPLEXITY_API_KEY --body "your_key_here"
+gh secret set YOUTUBE_CLIENT_ID --body "your_client_id"
+gh secret set YOUTUBE_CLIENT_SECRET --body "your_client_secret"
+gh secret set YOUTUBE_REFRESH_TOKEN --body "your_refresh_token"
+```
+
+### Enable Daily Automation
+
+GitHub Actions workflow runs automatically at 6:00 AM UTC (9:00 AM UAE) daily.
+
+To trigger manually:
+```bash
+gh workflow run daily-video.yml
+```
+
+---
+
+## 📈 Performance Metrics
+
+### Success Criteria (6-Month Goals)
+- ✅ Daily upload consistency: 95%+
+- ✅ Average watch time: 45+ seconds (75% completion)
+- ✅ Subscriber growth: 1,000+ subscribers
+- ✅ Engagement rate: 5%+ (likes/comments/shares)
+- ✅ Arabic quality score: 8+/10
+- ✅ Lead generation: 50+ Seekapa sign-ups
+
+---
+
+## 🎨 Brand Guidelines
+
+### Colors
+- **Seekapa Green**: #1D880D (positive indicators)
+- **Seekapa Purple**: #490250 (premium accents)
+- **Coral Red**: #EF513C (warnings, sell signals)
+- **Soft Yellow**: #FDDF8A (highlights)
 
 ### Typography
-
-**Font Family:** Gilroy (all weights: Light, Regular, Medium, Semibold, Bold)
-**Font Location:** `/home/odedbe/brand books/Seekapa/gilroy/`
-
-### Logo Files
-
-- **Light Logo:** `/home/odedbe/brand books/Seekapa/logo-light.svg` (dark backgrounds)
-- **Dark Logo:** `/home/odedbe/brand books/Seekapa/logo-dark.svg` (light backgrounds)
-
----
-
-## Regulatory Compliance
-
-### Mandatory Risk Disclaimers
-
-**Every video must include:**
-
-1. **Intro (2 seconds):** Brief text overlay - "Educational Content - Not Financial Advice"
-2. **Outro (5 seconds):** Full-screen risk disclaimer (English/Arabic)
-3. **Video Description:** Full disclaimer in first 3 lines
-4. **Pinned Comment:** Comprehensive disclaimer with regulatory links
-
-### Prohibited Content
-
-- ❌ Guaranteed profit claims
-- ❌ Get rich quick schemes
-- ❌ Unrealistic return promises
-- ❌ Pressure tactics
-- ❌ Misleading success rates
-
-### Required Elements
-
-- ✅ Risk warnings (intro and outro)
-- ✅ Educational framing
-- ✅ Balanced view (acknowledge losses)
-- ✅ Capital preservation emphasis
-- ✅ Demo account encouragement
-
----
-
-## Next Steps for Production
-
-### 1. Synthesia Setup
-- [ ] Obtain Synthesia API key from user
-- [ ] Select Arabic-speaking avatars for Fatima and Ahmed
-- [ ] Configure Gulf Arabic (Khaleeji) voice options
-- [ ] Test avatar quality and voice accuracy
-
-### 2. Script Development
-- [ ] Write first 2 weeks of content (10 scripts)
-- [ ] Review with Seekapa compliance team
-- [ ] Translate to Arabic (Khaleeji dialect)
-- [ ] Cultural appropriateness check
-
-### 3. Video Production Pipeline
-- [ ] Generate videos via Synthesia API
-- [ ] Add Seekapa branding (intro/outro/watermark)
-- [ ] Embed lower thirds with persona names
-- [ ] Add subtitles (Arabic and English)
-- [ ] Create thumbnails following brand guidelines
-
-### 4. YouTube Channel Setup
-- [ ] Optimize channel name and description
-- [ ] Create playlists (Fatima's Series, Ahmed's Series, Debates)
-- [ ] Set up upload schedule
-- [ ] Configure analytics tracking
-
-### 5. Launch & Monitoring
-- [ ] Publish first batch (5 videos)
-- [ ] Monitor engagement metrics
-- [ ] Gather audience feedback
-- [ ] Iterate based on performance data
-
----
-
-## Integration with Main Project
-
-**When merging to `main`:**
-
-1. Integrate persona configs with video generation pipeline
-2. Ensure Synthesia API integration reads `personas.json`
-3. Apply brand compliance rules to all video outputs
-4. Implement weekly schedule automation
-5. Set up performance tracking for persona effectiveness
-
----
-
-## Technical Specifications
-
-### Video Production Standards
-
-- **Resolution:** 1080p minimum (4K preferred)
-- **Aspect Ratio:** 16:9 (YouTube standard)
-- **Frame Rate:** 24fps or 30fps
-- **Audio:** Clear, professional (-18 to -20 LUFS)
-- **Subtitles:** Dual language (Arabic + English)
-- **Format:** MP4 (H.264 codec)
-
-### Content Cadence
-
-- **Weekly Videos:** 5-7 videos
-- **Fatima:** 40% of content
-- **Ahmed:** 40% of content
-- **Collaborative:** 20% of content
-- **Language:** 70% Arabic (Khaleeji), 30% English
-
----
-
-## Performance Metrics
-
-### KPIs to Track
-
-- View count per video
-- Average watch time
-- Audience retention rate
-- Subscriber growth
-- Engagement rate (likes, comments, shares)
-- Click-through rate to seekapa.com
-- Language preference analytics
-- Persona popularity comparison
-
-### Optimization Triggers
-
-- Retention < 40% → Shorten video length
-- Low engagement → Adjust CTA clarity
-- Arabic outperforms → Increase to 80% Arabic
-- Persona imbalance → Adjust content distribution
-
----
-
-## Project Context
-
-### Business Objectives
-
-1. **Combat "Scam" Perception:** Through transparent, educational content
-2. **Establish Thought Leadership:** Position Seekapa as GCC trading education authority
-3. **Drive Platform Engagement:** Convert viewers to Seekapa users
-4. **Build Trust:** Demonstrate regulatory compliance and expertise
-5. **GCC Market Dominance:** Culturally authentic content for UAE, Saudi, Kuwait audiences
-
-### Target Markets
-
-- **Primary:** GCC (UAE, Saudi Arabia, Kuwait, Qatar, Bahrain, Oman)
-- **Languages:** Arabic (Khaleeji dialect - 70%), English (30%)
-- **Audience:** Aspiring traders, investors, financially curious individuals
-
----
-
-## Contact & Ownership
-
-**Project Owner:** Seekapa Brand Team
-**Development Agent:** Agent 1 - Persona Architect
-**Branch:** `feature/persona-creation`
-**Repository:** `/home/odedbe/videos-persona-dev/`
-
-**Related Projects:**
-- Main video generation pipeline: `/home/odedbe/videos/`
-- Seekapa brand assets: `/home/odedbe/brand books/Seekapa/`
-- Seekapa legal documentation: `/home/odedbe/axia and seekapa documenation/Seekapa Legal Documents New Version 26.05.2025/`
-
----
-
-## License & Compliance
-
-**Confidential:** This repository contains proprietary Seekapa brand assets and strategic content plans. Not for public distribution.
-
-**Regulatory Compliance:** All content must adhere to GCC financial regulations and Seekapa's licensing requirements.
-
----
-
-**Status:** ✅ Complete - Ready for integration and production
-=======
-# Market Research Engine
-
-AI-powered market research engine for real-time forex, crypto, and commodities intelligence using Perplexity API and multiple market data sources.
-
-## Features
-
-- **Real-time Market Data**: Forex, cryptocurrency, and commodities prices
-- **Breaking News Detection**: Automatic detection of market-moving events
-- **Urgency Scoring**: 1-10 scale with automatic content override recommendations (8+)
-- **Multi-source Aggregation**: Combines data from free and paid APIs
-- **Intelligent Caching**: Reduces API calls and improves performance
-- **Retry Logic**: Automatic retry with exponential backoff
-- **Comprehensive Testing**: Full test suite included
-
-## Quick Start
-
-### Installation
-
-```bash
-cd /home/odedbe/videos-research-agent
-npm install
-```
-
-### Configuration
-
-1. Copy environment template:
-```bash
-cp .env.example .env
-```
-
-2. Add your API keys to `.env`:
-```bash
-PERPLEXITY_API_KEY=your_perplexity_api_key_here
-```
-
-### Basic Usage
-
-```javascript
-const MarketResearchAgent = require('./src/agents/market-research');
-
-const agent = new MarketResearchAgent();
-
-// Research forex
-const forexResult = await agent.researchForex('EUR/USD');
-console.log(forexResult.summary);
-
-// Monitor breaking news
-const newsResult = await agent.monitorBreakingNews();
-if (newsResult.shouldOverride) {
-  console.log('CRITICAL EVENT - Override scheduled content!');
-}
-```
-
-## Architecture
-
-```
-/home/odedbe/videos-research-agent/
-├── src/
-│   ├── agents/
-│   │   └── market-research.js      # Main orchestrator
-│   ├── services/
-│   │   ├── perplexity.js           # Perplexity API integration
-│   │   └── market-data.js          # Multi-source data aggregator
-│   └── utils/
-│       ├── event-detector.js       # Breaking news detection
-│       └── urgency-scorer.js       # Score events 1-10
-├── tests/
-│   └── test-research.js            # Test suite
-├── .env.example                    # Environment template
-├── .env                            # Your configuration
-├── API_DOCUMENTATION.md            # Complete API docs
-└── README.md                       # This file
-```
-
-## APIs Used
-
-### Primary Research
-- **Perplexity API**: Real-time market research with web citations
-
-### Market Data Sources
-- **Forex**: Alpha Vantage (paid), ExchangeRate-API (free fallback)
-- **Crypto**: CoinGecko (free), CoinMarketCap (paid)
-- **Commodities**: Metals.live (free), EIA (free), World Bank (free)
-
-See [API_DOCUMENTATION.md](./API_DOCUMENTATION.md) for detailed API information.
-
-## Core Modules
-
-### 1. Market Research Agent
-Main orchestrator for all market research operations.
-
-```javascript
-const agent = new MarketResearchAgent();
-
-// Comprehensive market scan
-const result = await agent.comprehensiveScan({
-  forex: ['EUR/USD', 'GBP/USD', 'USD/JPY'],
-  crypto: ['BTC', 'ETH', 'XRP'],
-  commodities: ['gold', 'oil', 'silver']
-});
-```
-
-### 2. Perplexity Service
-Real-time research using Perplexity API.
-
-```javascript
-const PerplexityService = require('./src/services/perplexity');
-const perplexity = new PerplexityService();
-
-const research = await perplexity.researchForex('EUR/USD');
-console.log(research.content);
-console.log(research.citations);
-```
-
-### 3. Market Data Service
-Multi-source price data aggregator with caching.
-
-```javascript
-const MarketDataService = require('./src/services/market-data');
-const marketData = new MarketDataService();
-
-// Forex
-const forexPrice = await marketData.getForexPrice('EUR/USD');
-
-// Crypto
-const cryptoPrice = await marketData.getCryptoPrice('BTC');
-
-// Commodities
-const goldPrice = await marketData.getCommodityPrice('gold');
-```
-
-### 4. Event Detector
-Detects market-moving events from text.
-
-```javascript
-const EventDetector = require('./src/utils/event-detector');
-const detector = new EventDetector();
-
-const events = detector.detectEvents(newsText);
-const categorized = detector.categorizeEvents(events);
-
-console.log('Critical events:', categorized.critical);
-```
-
-### 5. Urgency Scorer
-Scores events 1-10 based on market impact.
-
-```javascript
-const UrgencyScorer = require('./src/utils/urgency-scorer');
-const scorer = new UrgencyScorer();
-
-const scoredEvents = scorer.scoreEvents(events, {
-  priceChange: -5.2,
-  hoursSinceEvent: 0.5
-});
-
-// Check if should override content
-if (scoredEvents[0].shouldOverride) {
-  console.log('URGENT: Override scheduled content!');
-}
-```
-
-## Urgency Scoring
-
-### Score Ranges
-- **9-10**: CRITICAL - Immediate override (Fed emergency, major crash, war)
-- **7-8**: HIGH - Override recommended (Fed meetings, trade wars, sanctions)
-- **5-6**: MEDIUM - Monitor closely (inflation, jobs data, volatility)
-- **1-4**: LOW - Background info (general commentary, technical analysis)
-
-### Override Threshold
-Default: **8+** (configurable via `URGENCY_THRESHOLD` env variable)
-
-## Testing
-
-Run the complete test suite:
-
-```bash
-npm test
-```
-
-Or directly:
-
-```bash
-node tests/test-research.js
-```
-
-Tests cover:
-- Market data fetching (forex, crypto, commodities)
-- Caching functionality
-- Event detection accuracy
-- Urgency scoring algorithm
-- Perplexity API integration
-- Error handling and retries
-
-## Configuration
-
-### Environment Variables
-
-```bash
-# Perplexity API (Primary Research)
-PERPLEXITY_API_KEY=pplx-xxxxx
-PERPLEXITY_ENDPOINT=https://api.perplexity.ai
-
-# Optional: Market Data APIs
-ALPHA_VANTAGE_API_KEY=your_key
-COINGECKO_API_KEY=your_key
-COINMARKETCAP_API_KEY=your_key
-EIA_API_KEY=your_key
-
-# Configuration
-RETRY_ATTEMPTS=3
-RETRY_DELAY_MS=1000
-URGENCY_THRESHOLD=8
-CACHE_TTL_MINUTES=5
-```
-
-### Free Tier Usage
-
-The engine works with **zero paid APIs** using free alternatives:
-- **Forex**: ExchangeRate-API (free, unlimited)
-- **Crypto**: CoinGecko (free, 50 req/min)
-- **Commodities**: Metals.live (free, unlimited)
-
-However, **Perplexity API** (paid) is required for real-time research and breaking news detection.
-
-## Production Recommendations
-
-### Required APIs
-1. **Perplexity API** - Real-time research (essential)
-2. **Alpha Vantage Premium** - Professional forex data ($49.99/month)
-3. **CoinGecko Pro** - Reliable crypto data ($129/month)
-4. **EIA API** - Oil/energy data (free)
-
-### Monitoring
-- Track API response times
-- Monitor error rates
-- Log urgency score distribution
-- Alert on critical events (score 9+)
-
-### Scaling
-- Implement distributed caching (Redis)
-- Add request queuing for high volume
-- Set up webhook notifications for critical events
-- Archive historical events for trend analysis
-
-## Error Handling
-
-### Automatic Retry
-- 3 attempts with exponential backoff
-- Rate limit detection and handling
-- Automatic fallback to alternative APIs
-
-### Fallback Strategy
-1. Primary API → Retry 3 times
-2. Fallback API (if available)
-3. Cached data
-4. Error thrown
-
-## License
-
-ISC
-
-## Support
-
-- **API Documentation**: [API_DOCUMENTATION.md](./API_DOCUMENTATION.md)
-- **Issues**: Contact development team
-- **Updates**: Check git repository for latest changes
-
----
-
-Built with ❤️ for real-time market intelligence
->>>>>>> 0654d9d1
+- **Font**: Gilroy (Light, Regular, Medium, Semibold, Bold)
+- **Location**: `/home/odedbe/brand books/Seekapa/gilroy/`
+
+### Logos
+- **White Logo**: `/home/odedbe/brand books/Seekapa/LOGOS/Seekapa White Logo.png`
+- **Black Logo**: `/home/odedbe/brand books/Seekapa/LOGOS/Seekapa Black Logo.png`
+
+---
+
+## 📚 Documentation
+
+- **[PERSONAS.md](docs/PERSONAS.md)** - Complete persona profiles
+- **[BRAND_GUIDELINES.md](docs/BRAND_GUIDELINES.md)** - Seekapa brand book
+- **[WORKFLOWS.md](docs/WORKFLOWS.md)** - GitHub Actions guide
+- **[API_DOCUMENTATION.md](docs/API_DOCUMENTATION.md)** - API references
+
+---
+
+## 🛠️ Technology Stack
+
+### AI & APIs
+- **Azure OpenAI**: GPT-5, GPT-5 Pro (scripts, analysis)
+- **Synthesia**: AI avatar video generation
+- **Perplexity**: Real-time market research
+- **YouTube Data API v3**: Upload automation
+- **CoinGecko**: Crypto prices
+- **ExchangeRate-API**: Forex rates
+
+### Infrastructure
+- **GitHub Actions**: Daily automation
+- **FFmpeg**: Video processing
+- **Node.js**: Runtime environment
+- **Winston**: Logging
+
+### Languages
+- **Arabic (GCC Khaleeji dialect)**: 70% of content
+- **English**: 30% of content
+
+---
+
+## 📞 Support
+
+- **Issues**: Contact Seekapa development team
+- **Brand Assets**: `/home/odedbe/brand books/Seekapa/`
+- **Legal Docs**: `/home/odedbe/axia and seekapa documenation/`
+
+---
+
+## ⚖️ License & Compliance
+
+**Confidential**: Proprietary Seekapa brand assets and strategic content.
+
+**Regulatory**: Complies with GCC financial regulations and Seekapa licensing.
+
+---
+
+**Status**: ✅ Production-Ready - All 7 agents deployed
+
+Built with modern AI orchestration for automated video content at scale.